import numpy as np
import numba as nb
from functools import wraps
from pydantic import BaseModel, Extra
from typing import Union, Dict, List, Set, Tuple
from timeit import default_timer
import pickle


#  Generic decorator for formatting inputs & outputs of function when N-dimensional array
#  must be reshaped to predefined number of dimensions `dim`
def _ReshapeInputs(inputs, dim, input_num, methodfunc):
    mf = methodfunc * 1
    d = dim - 1
    input_num = input_num if input_num >= 0 else len(inputs)
    new_args = [inputs[0]] if mf else []
    preshapes = []
    for i, X in enumerate(inputs[mf: input_num + mf]):
        flatten = (X.ndim == d)
        Y = np.expand_dims(X, axis=0) if flatten else X
        preshapes.append(Y.shape[:-d])  # input shape remembering
        new_args.append(Y.reshape(-1, *Y.shape[-d:]))  # Reshaping to `dim`-dimensional
    new_args += list(inputs[input_num + mf:])
    return preshapes, new_args


def _ReshapeOutputs(outputs, dim, output_num, methodfunc, first_shape, preshapes, inputs):
    mf = methodfunc * 1
    d = dim - 1
    if output_num == 0:
        V = outputs
    elif (output_num > 0) and (not isinstance(outputs, tuple)):
        postshape = outputs.shape[1:]
        Z = outputs.reshape(*(preshapes[0] + postshape))  # reshaping back to the input shape
        V = outputs.squeeze() if inputs[mf].ndim == d else Z
    else:
        out_num = min(len(outputs), output_num)
        V = []
        for i, zi in enumerate(outputs[: out_num]):
            postshape = zi.shape[1:]
            preshape_i = preshapes[i * (not first_shape)]
            zi = zi.reshape(*(preshape_i + postshape))  # reshaping back to the input shape
            zndim = inputs[mf + i * (not first_shape)].ndim
            zi = zi.squeeze() if zndim == d else zi
            V.append(zi)
        V = tuple(V) + tuple(outputs[out_num:])
    return V


def ReshapeArraysDecorator(dim: int, input_num: int = 1, methodfunc: bool = False,
                           output_num: int = 1, first_shape: bool = True):
    """
        Decorator for reshaping input **positional arguments only** and output arrays to a predefined number
        of dimensions `dim`. The last axis is always main axis over which all the computations are performed.

        Arguments:
            dim : int : number of dimensions to be used for computations
            input_num : int : number of first positional arguments (arrays) to be reshaped
            methodfunc : boolean : whether it is applied to a method of class or a standalone function
            output_num : int : number of first outputs (arrays) to be reshaped back to original shape
            first_shape : boolean : whether to use the shape of the first input array for reshaping outputs back
    """
    def decorator(function):
        @wraps(function)
        def wrapper(*inputs, **kwargs):
            preshapes, new_args = _ReshapeInputs(inputs, dim, input_num, methodfunc)
            outputs = function(*tuple(new_args), **kwargs)  # Executing the function
            Z = _ReshapeOutputs(outputs, dim, output_num, methodfunc, first_shape, preshapes, inputs)
            return Z
        return wrapper
    return decorator


class StatusMessenger(BaseModel, extra=Extra.allow):
    verbose: bool
    operation: str

    def __enter__(self):
        self.status = '...'
        self.t0 = default_timer()
        if self.verbose:
            print(f"{self.operation}\t{self.status}", end='\t')

    def __exit__(self, *args):
        self.dt = float('%.3g' % (default_timer() - self.t0))
        self.status = f'Completed in {self.dt} sec'

        if self.verbose:
            print(self.status)


class StatusKeeper(BaseModel, extra=Extra.allow):
    verbose: bool
    wait_message: str = '...'

    def __init__(self, **kwargs):
        super().__init__(**kwargs)
        self.current_process = None
        self.history = {'Total': 0.0}

    def __call__(self, current_process):
        self.current_process = current_process
        return self

    def __enter__(self):
        self.history[self.current_process] = default_timer()
        if self.verbose:
            print(f"{len(self.history) - 1}. {self.current_process}\t{self.wait_message}", end='\t')

    def __exit__(self, *args):
        self.history[self.current_process] = dt = default_timer() - self.history[self.current_process]
        self.history['Total'] += dt
        if self.verbose:
            print(f"Completed in {float('%.3g' % dt)} sec")

    def print_total_time(self):
        if self.verbose:
            print(f"Total elapsed time:\t{float('%.3g' % self.history['Total'])} sec\n")

    def merge(self, other):
        for proc, dt in other.history.items():
            self.history[proc] += dt


@nb.njit("i8[:, :](i8, i8)", cache=True)
def get_interval_division(N, L):
    """
    `J` will be adjusted so that `N % J --> min` where the last frame will have `J + N % J`
    """
    if N < L: 
        return np.array([[0, N - 1]])
    else:
        n, g = divmod(N, L)
        l, g = divmod(g, n)
        M = L + l
        inds = np.array([0] + [M] * (n - 1) + [M + g]).cumsum()
        intervals = np.stack((inds[:-1], inds[1:] - 1), axis=1)
        return intervals


@nb.njit("i8[:, :](i8, f8, i8)", cache=True)
def get_logarithmic_interval_division(N, log_step, log_base):
    intervals = [[0, 0]]
    i2 = 0
    while i2 < N - 1:
        i1 = i2 + 1
        i2 = min(round(i1 * log_base ** log_step), N - 1)
        intervals.append([i1, i2])
    return np.array(intervals)


def _scalarORarray_to_tuple(d, minsize):
    if np.isscalar(d):
        d = (int(d),) * minsize
    else: 
        assert isinstance(d, (tuple, list, np.ndarray)) and len(d) >= minsize
        d = tuple(int(di) for di in d)
    return d


def count_slice_objects(tuple_sequence):
    return sum([1 for ii in tuple_sequence if isinstance(ii, slice)])


def format_index_by_dimensions(ind, shape, slice_dims, default_ind=0):
    ndim = len(shape) - slice_dims
    if ind is None:
        ind = format_index_by_dimensions((default_ind,) * ndim, shape, slice_dims)
    elif isinstance(ind, (int, slice)):
        ind = format_index_by_dimensions((ind,) + (default_ind,) * (ndim - isinstance(ind, int)),
                                         shape, slice_dims)
    elif isinstance(ind, (list, tuple)):
        ind = tuple(ind)
        slice_count = count_slice_objects(ind)
        ind = ind + (default_ind,) * (ndim - len(ind) + slice_count)
        ind = ind + (slice(None),) * (slice_dims - slice_count)
        assert len(ind) == len(shape)
    else:
        raise KeyError("Unknown ind type")

    return ind


def format_interval_by_limits(interval, limits):
    if isinstance(interval, tuple):
        t1 = limits[0] if (y := interval[0]) is None else y
        t2 = limits[1] if (y := interval[1]) is None else y
    elif interval is None:
        t1, t2 = limits
    else:
        t1, t2 = interval
    interval = tuple(np.clip((t1, t2), *limits))
    return interval


def give_index_slice_by_limits(interval, dt, t0=0):
    t1, t2 = interval
    ind_slice = slice(round((t1 - t0) / dt), round((t2 - t0) / dt) + 1)
    return ind_slice


def cast_to_bool_dict(iterable: Union[bool, List[str], Tuple[str], Set[str], Dict[str, bool]],
                      reference_keys: Union[list, tuple, set]):
    if isinstance(iterable, bool):
        output_dict = dict.fromkeys(reference_keys, iterable)
    elif isinstance(iterable, (list, tuple, set, dict)):
        output_dict = iterable if isinstance(iterable, dict) else dict.fromkeys(iterable, True)
        for kw in reference_keys:
            output_dict.setdefault(kw, False)
    else:
        raise TypeError(f"Unknown input data type of `iterable` - {type(iterable)}, must be [bool, dict, list]")
    return output_dict


def del_vals_by_keys(dict_vals: dict,
                     dict_cond: Dict[str, bool],
                     keys: Union[list, tuple]):
    for kw in keys:
        if not dict_cond[kw]:
            del dict_vals[kw]


def aggregate_array_by_axis_and_func(array, axis, func, min_last_dims):
    if (array.ndim > min_last_dims) and (axis is not None):
        max_axis = axis if isinstance(axis, int) else max(axis)
        assert max_axis < array.ndim - min_last_dims
        array = func(array, axis=axis, keepdims=True)
    return array


@nb.njit(["List(UniTuple(f8, 4))(f8[:, :], f8, f8)",
          "List(Tuple((i8, f8, i8, f8)))(i8[:, :], f8, f8)"])
def _give_rectangles(events, yloc, dy):
    rectangles = []
    for t1, t2 in events:
        rectangles.append((t1, yloc - dy, t2, yloc + dy))
    return rectangles


def give_rectangles(events, yloc, dy):
    rectangles = []
    if len(events) > 0:
        for trace, yi in zip(events, yloc):
            if len(trace) > 0:
                rectangles += _give_rectangles(trace, yi, dy)
    return rectangles


def update_object_params(obj, **params):
    """
        Updates the object instance with changed parameters by calling `_set_params()` method
    """
    for attribute, value in params.items():
        if hasattr(obj, attribute):
            setattr(obj, attribute, value)
        else:
            raise AttributeError(f'{type(obj)} has no attribute: {attribute}')
    obj._set_params()


def give_nonzero_limits(array, initials=(1e-1, 1e1)):
    arr_pos = array[array > 0]
    zerosize = arr_pos.size == 0
    cmin = initials[0] if zerosize else arr_pos.min()
    cmax = initials[1] if zerosize else arr_pos.max()
    return cmin, cmax


@nb.vectorize(["f8(c16)", "f4(c8)"], cache=True)
def complex_abs_square(x):
    return x.real ** 2 + x.imag ** 2


def intervals_intersection(intervals_array, reference_interval):
    t1, t2 = reference_interval
    if len(intervals_array) > 0:
        interval_inside = (t1 <= intervals_array) & (intervals_array <= t2)
        interval_inside = interval_inside[:, 0] | interval_inside[:, 1]
        interval_outside = (intervals_array[:, 0] <= t1) & (t2 <= intervals_array[:, 1])
        interval_inds = interval_inside | interval_outside
        return intervals_array[interval_inds]
    else:
        return np.zeros((0, 2))


def to2d_array_with_num_columns(array, num_columns=2):
    if array.size == 0:
        arr = array.reshape((0, num_columns))
    else:
        arr = np.expand_dims(array, 0) if array.ndim == 1 else array
    return arr


def mat_structure_to_tight_dataframe_dict(mat_struct):
    adpt_mat = {}
    len_cols = len(mat_struct.columns)
    for name in mat_struct._fieldnames:
        attr = np.array(getattr(mat_struct, name), ndmin=1)
        if name == 'data':
            attr = to2d_array_with_num_columns(attr, num_columns=len_cols)
        adpt_mat[name] = attr.tolist()
    adpt_mat['columns'] = [col.replace(" ", "") for col in adpt_mat['columns']]
    return adpt_mat


def make_default_index_on_axis(tuple_ind, axis, default_ind_value):
    tuple_ind = list(tuple_ind)
    tuple_ind[axis] = default_ind_value
    return tuple(tuple_ind)


<<<<<<< HEAD
def convert_to_datetime(t_sec, reference_datetime, base='us'):
    factor = {'Ms': 1e-6, 'ks': 1e-3, 's': 1, 'ms': 1e3, 'us': 1e6, 'ns': 1e9}
    return np.datetime64(reference_datetime) + (t_sec * factor[base]).astype(f'timedelta64[{base}]')
=======
def save_pickle(obj, filename):
    with open(f'{filename}.pickle', 'wb') as handle:
        pickle.dump(obj, handle)


def load_pickle(filename):
    with open(filename, 'rb') as handle:
        obj = pickle.load(handle)
    return obj
>>>>>>> 342dfc7a
<|MERGE_RESOLUTION|>--- conflicted
+++ resolved
@@ -309,11 +309,6 @@
     return tuple(tuple_ind)
 
 
-<<<<<<< HEAD
-def convert_to_datetime(t_sec, reference_datetime, base='us'):
-    factor = {'Ms': 1e-6, 'ks': 1e-3, 's': 1, 'ms': 1e3, 'us': 1e6, 'ns': 1e9}
-    return np.datetime64(reference_datetime) + (t_sec * factor[base]).astype(f'timedelta64[{base}]')
-=======
 def save_pickle(obj, filename):
     with open(f'{filename}.pickle', 'wb') as handle:
         pickle.dump(obj, handle)
@@ -322,5 +317,4 @@
 def load_pickle(filename):
     with open(filename, 'rb') as handle:
         obj = pickle.load(handle)
-    return obj
->>>>>>> 342dfc7a
+    return obj