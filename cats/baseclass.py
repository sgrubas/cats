--- conflicted
+++ resolved
@@ -57,7 +57,6 @@
     clustering_multitrace: bool = False
     cluster_size_trace: int = Field(1, ge=1)
     cluster_distance_trace: int = Field(1, ge=1)
-    cluster_minSNR: float = None
 
     # General minor params
     freq_bandpass_Hz: Union[tuple[float, float], Any] = None
@@ -186,8 +185,6 @@
         self.cluster_distance_trace_len = self.cluster_distance_trace
         # self.cluster_minSNR = self.cluster_minSNR if (self.cluster_minSNR is not None) else self.minSNR
 
-        self.cluster_minSNR = self.cluster_minSNR if (self.cluster_minSNR is not None) else self.minSNR
-
         self.time_edge = int(self.stft_window_len // 2 / self.stft_hop_len)
 
         self.min_duration_len = max(self.cluster_size_t_len, 1)  # `-1` to include bounds (0, 1, 0)
@@ -216,68 +213,6 @@
         """
             Updates the instance with changed parameters.
         """
-<<<<<<< HEAD
-        update_object_params(self, **params)
-
-    def _apply(self, x, /, finish_on='clustering', verbose=True, full_info=None):
-
-        result = dict.fromkeys(full_info.keys())
-        result['signal'] = x if full_info['signal'] else None
-
-        history = StatusKeeper(verbose=verbose)
-
-        # STFT
-        with history(current_process='STFT'):
-            result['coefficients'] = self.STFT * x
-            result['spectrogram'] = np.abs(result['coefficients'])
-
-        del_vals_by_keys(result, full_info, ['coefficients'])
-
-        if 'stft' in finish_on.casefold():
-            return result, history
-
-        # B-E-DATE
-        with history(current_process='B-E-DATE trimming'):
-            result['time_frames'] = get_interval_division(N=result['spectrogram'].shape[-1],
-                                                          L=self.stationary_frame_len)
-
-            result['spectrogram_SNR_trimmed'], result['noise_std'], result['noise_threshold_conversion'] = \
-                BEDATE_trimming(result['spectrogram'], self.frequency_groups_index,
-                                self.bandpassed_frequency_groups_slice, self.freq_bandpass_slice,
-                                result['time_frames'], self.minSNR, self.time_edge, self.date_Q,
-                                not self.date_detection_mode)
-
-        del_vals_by_keys(result, full_info, ['spectrogram', 'noise_std', 'noise_threshold_conversion'])
-
-        if 'date' in finish_on.casefold():
-            return result, history
-
-        # Clustering
-        with history(current_process='Clustering'):
-            mc = self.clustering_multitrace
-            q = (self.cluster_distance_trace_len,) * mc + (self.cluster_distance_f_len, self.cluster_distance_t_len)
-            s = (self.cluster_size_trace_len,) * mc + (self.cluster_size_f_len, self.cluster_size_t_len)
-            alpha = self.cluster_fullness
-            log_freq_cluster = (self.log_freq_width, self.log_freq_distance)
-
-            result['spectrogram_SNR_clustered'] = np.zeros_like(result['spectrogram_SNR_trimmed'])
-            result['spectrogram_cluster_ID'] = np.zeros(result['spectrogram_SNR_trimmed'].shape, dtype=np.uint32)
-
-            result['spectrogram_SNR_clustered'], result['spectrogram_cluster_ID'] = \
-                Clustering(result['spectrogram_SNR_trimmed'], q=q, s=s,
-                           minSNR=self.cluster_minSNR, alpha=alpha, log_freq_cluster=log_freq_cluster)
-
-            if self.cluster_catalogs:
-                result['cluster_catalogs'] = ClusterCatalogs(result['spectrogram_SNR_clustered'],
-                                                             result['spectrogram_cluster_ID'],
-                                                             self.stft_frequency, self.stft_hop_sec)
-            else:
-                result['cluster_catalogs'] = None
-
-        del_vals_by_keys(result, full_info, ['spectrogram_SNR_trimmed',
-                                             'spectrogram_SNR_clustered',
-                                             'spectrogram_cluster_ID'])
-=======
         kwargs = self.export_main_params()
         kwargs.update(params)
         self.__init__(**kwargs)
@@ -320,7 +255,6 @@
                                                                    self.stft_frequency, self.stft_hop_sec)
         else:
             result_container['cluster_catalogs'] = None
->>>>>>> 82e9d163
 
     def apply_func(self, func_name, result_container, status_keeper, process_name=None, **kwargs):
         process_name = process_name or func_name
